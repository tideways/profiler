--- conflicted
+++ resolved
@@ -1,18 +1,6 @@
 <?xml version="1.0" ?>
 <project name="Tideways PHP Client">
-<<<<<<< HEAD
-    <target name="test">
-        <exec executable="php" failonerror="true">
-            <arg value="-d" />
-            <arg value="tideways.auto_prepend_library=0" />
-            <arg value="/usr/local/bin/phpunit" />
-        </exec>
-    </target>
-
-    <target name="generate-single-file">
-=======
     <target name="compile">
->>>>>>> 41625682
         <concat destfile="Tideways.php" overwrite="true">
             <header filtering="no" trimleading="yes">&lt;?php
             </header>
@@ -58,6 +46,14 @@
         </concat>
     </target>
 
+    <target name="test">
+        <exec executable="php" failonerror="true">
+            <arg value="-d" />
+            <arg value="tideways.auto_prepend_library=0" />
+            <arg value="/usr/local/bin/phpunit" />
+        </exec>
+    </target>
+
     <target name="install" depends="compile">
         <exec executable="php" outputproperty="php.extension_dir" failonerror="true">
             <arg value="-r" />
