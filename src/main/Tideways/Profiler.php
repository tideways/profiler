<?php
/**
 * Tideways
 *
 * LICENSE
 *
 * This source file is subject to the MIT license that is bundled
 * with this package in the file LICENSE.txt.
 * If you did not receive a copy of the license and are unable to
 * obtain it through the world-wide-web, please send an email
 * to kontakt@beberlei.de so I can send you a copy immediately.
 */

namespace Tideways;

use Tideways\Traces\DistributedId;

/**
 * Tideways PHP API
 *
 * Contains all methods to gather measurements and profile data with
 * Xhprof and send to local Profiler Collector Daemon.
 *
 * This class is intentionally monolithic and static to allow
 * users to easily copy it into their projects or auto-prepend PHP
 * scripts.
 *
 * @example
 *
 *      Tideways\Profiler::start($apiKey);
 *      Tideways\Profiler::setTransactionName("my tx name");
 *
 * Calling the {@link stop()} method is not necessary as it is
 * called automatically from a shutdown handler, if you are timing
 * worker processes however it is necessary:
 *
 *      Tideways\Profiler::stop();
 *
 * The method {@link setTransactionName} is required, failing to call
 * it will result in discarding of the data.
 */
class Profiler
{
<<<<<<< HEAD
    const VERSION = '1.6.6';
=======
    const VERSION = '2.0.0';

    const MODE_NONE = 0;
    const MODE_BASIC = 1;
    const MODE_PROFILING = 2;
    const MODE_TRACING = 4;
    const MODE_FULL = 6;

    const EXTENSION_NONE = 0;
    const EXTENSION_XHPROF = 1;
    const EXTENSION_TIDEWAYS = 2;
>>>>>>> 5b890d6b

    const EXT_FATAL            = 1;
    const EXT_EXCEPTION        = 4;
    const EXT_TRANSACTION_NAME = 8;

    const FRAMEWORK_ZEND_FRAMEWORK1    = 'zend1';
    const FRAMEWORK_ZEND_FRAMEWORK2    = 'zend2';
    const FRAMEWORK_SYMFONY2_COMPONENT = 'symfony2c';
    const FRAMEWORK_SYMFONY2_FRAMEWORK = 'symfony2';
    const FRAMEWORK_OXID               = 'oxid';
    const FRAMEWORK_SHOPWARE           = 'shopware';
    const FRAMEWORK_WORDPRESS          = 'wordpress';
    const FRAMEWORK_LARAVEL            = 'laravel';

    /**
     * Default XHProf/Tideways hierachical profiling options.
     */
    private static $defaultOptions = array(
        'ignored_functions' => array(
            'call_user_func',
            'call_user_func_array',
            'array_filter',
            'array_map',
            'array_reduce',
            'array_walk',
            'array_walk_recursive',
            'Symfony\Component\DependencyInjection\Container::get',
        ),
        'transaction_function' => null,
        'argument_functions' => array(
            'PDOStatement::execute',
            'PDO::exec',
            'PDO::query',
            'mysql_query',
            'mysqli_query',
            'mysqli::query',
            'pg_query',
            'pg_query_params',
            'pg_execute',
            'curl_exec',
            'Twig_Template::render',
            'Smarty::fetch',
            'Smarty_Internal_TemplateBase::fetch',
        ),
    );

    private static $trace;
    private static $currentRootSpan;
    private static $shutdownRegistered = false;
    private static $error = false;
    private static $mode = self::MODE_NONE;
    private static $backend;
    private static $extension = self::EXTENSION_NONE;

    public static function setBackend(Profiler\Backend $backend = null)
    {
        self::$backend = $backend;
    }

    public static function detectExceptionFunction($function)
    {
        self::$defaultOptions['exception_function'] = $function;
    }

    /**
     * Instruct Tideways Profiler to automatically detect transaction names during profiling.
     *
     * @param string $function - A transaction function name
     */
    public static function detectFrameworkTransaction($function)
    {
        self::detectFramework($function);
    }

    /**
     * Configure detecting framework transactions and ignoring unnecessary layer calls.
     *
     * If the framework is not from the list of known frameworks it is assumed to
     * be a function name that is the transaction function.
     *
     * @param string $framework
     */
    public static function detectFramework($framework)
    {
        switch ($framework) {
            case self::FRAMEWORK_ZEND_FRAMEWORK1:
                self::$defaultOptions['transaction_function'] = 'Zend_Controller_Action::dispatch';
                self::$defaultOptions['exception_function'] = 'Zend_Controller_Response_Abstract::setException';
                break;

            case self::FRAMEWORK_ZEND_FRAMEWORK2:
                self::$defaultOptions['transaction_function'] = 'Zend\\MVC\\Controller\\ControllerManager::get';
                break;

            case self::FRAMEWORK_SYMFONY2_COMPONENT:
                self::$defaultOptions['transaction_function'] = 'Symfony\Component\HttpKernel\Controller\ControllerResolver::createController';
                self::$defaultOptions['exception_function'] = 'Symfony\Component\HttpKernel\HttpKernel::handleException';
                break;

            case self::FRAMEWORK_SYMFONY2_FRAMEWORK:
                self::$defaultOptions['transaction_function'] = 'Symfony\Bundle\FrameworkBundle\Controller\ControllerResolver::createController';
                self::$defaultOptions['exception_function'] = 'Symfony\Component\HttpKernel\HttpKernel::handleException';
                break;

            case self::FRAMEWORK_OXID:
                self::$defaultOptions['transaction_function'] = 'oxView::setClassName';
                self::$defaultOptions['exception_function'] = 'oxShopControl::_handleBaseException';
                break;

            case self::FRAMEWORK_SHOPWARE:
                self::$defaultOptions['transaction_function'] = 'Enlight_Controller_Action::dispatch';
                self::$defaultOptions['exception_function'] = 'Zend_Controller_Response_Abstract::setException';
                break;

            case self::FRAMEWORK_WORDPRESS:
                self::$defaultOptions['transaction_function'] = 'get_query_template';
                break;

            case self::FRAMEWORK_LARAVEL:
                self::$defaultOptions['transaction_function'] = 'Illuminate\Routing\Controller::callAction';
                self::$defaultOptions['exception_function'] = 'Illuminate\Foundation\Http\Kernel::reportException';
                break;

            default:
                self::$defaultOptions['transaction_function'] = $framework;
                break;
        }
    }

    /**
     * Add more ignore functions to profiling options.
     *
     * @param array<string> $functionNames
     * @return void
     */
    public static function addIgnoreFunctions(array $functionNames)
    {
        foreach ($functionNames as $functionName) {
            self::$defaultOptions['ignored_functions'][] = $functionName;
        }
    }

    /**
     * Start profiling in development mode.
     *
     * This will always generate a full profile and send it to the profiler.
     * It adds a correlation id that forces the profile into "developer"
     * traces and activates the memory profiling as well.
     *
     * WARNING: This method can cause huge performance impact on production setups.
     */
    public static function startDevelopment($apiKey = null, array $options = array())
    {
        self::start($apiKey, 100, $options, 4);
    }

    /**
     * Start production profiling for the application.
     *
     * There are three modes for profiling:
     *
     * 1. Wall-time only profiling of the complete request (no overhead)
     * 2. Full profile/trace using xhprof (depending of # function calls
     *    significant overhead)
     * 3. Whitelist-profiling mode only interesting functions.
     *    (5-40% overhead, requires custom xhprof version >= 0.95)
     *
     * Decisions to profile are made based on a sample-rate and random picks.
     * You can influence the sample rate and pick a value that suites your
     * application. Applications with lower request rates need a much higher
     * transaction rate (25-50%) than applications with high load (<= 1%).
     *
     * Factors that influence sample rate:
     *
     * 1. Second parameter $sampleRate to start() method.
     * 2. _qprofiler Query Parameter (string key is deprecated or array)
     * 3. Cookie TIDEWAYS_SESSION
     * 4. TIDEWAYS_SAMPLERATE environment variable.
     *
     * start() automatically invokes a register shutdown handler that stops and
     * transmits the profiling data to the local daemon for further processing.
     *
     * @param array|string      $options Either options array or api key (when string)
     * @param int               $sampleRate Deprecated, use "sample_rate" key in options instead.
     *
     * @return void
     */
    public static function start($options = array(), $sampleRate = null)
    {
        if (self::$mode !== self::MODE_NONE) {
            return;
        }

        if (!is_array($options)) {
            $options = array('api_key' => $options);
        }
        if ($sampleRate !== null) {
            $options['sample_rate'] = $sampleRate;
        }

        $defaultOptions = array(
            'api_key' => isset($_SERVER['TIDEWAYS_APIKEY']) ? $_SERVER['TIDEWAYS_APIKEY'] : ini_get("tideways.api_key"),
            'sample_rate' => isset($_SERVER['TIDEWAYS_SAMPLERATE']) ? intval($_SERVER['TIDEWAYS_SAMPLERATE']) : ini_get("tideways.sample_rate"),
            'collect' => isset($_SERVER['TIDEWAYS_COLLECT']) ? $_SERVER['TIDEWAYS_COLLECT'] : (ini_get("tideways.collect") ?: self::MODE_TRACING),
            'monitor' => isset($_SERVER['TIDEWAYS_MONITOR']) ? $_SERVER['TIDEWAYS_MONITOR'] : (ini_get("tideways.monitor") ?: self::MODE_BASIC),
            'distributed_tracing_hosts' => isset($_SERVER['TIDEWAYS_ALLOWED_HOSTS']) ? $_SERVER['TIDEWAYS_ALLOWED_HOSTS'] : (ini_get("tideways.distributed_tracing_hosts") ?: '127.0.0.1'),
            'distributed_trace' => null,
        );
        $options = array_merge($defaultOptions, $options);

        if (strlen((string)$options['api_key']) === 0) {
            return;
        }

        self::init($options['api_key'], $options['distributed_trace'], $options['distributed_tracing_hosts']);
        self::$mode = self::decideProfiling($options['sample_rate'], $options);

        if (self::$extension === self::EXTENSION_TIDEWAYS) {
            switch (self::$mode) {
                case self::MODE_FULL:
                    $flags = 0;
                    break;
                case self::MODE_PROFILING:
                    $flags = TIDEWAYS_FLAGS_NO_SPANS;
                    break;
                case self::MODE_TRACING:
                    $flags = TIDEWAYS_FLAGS_NO_HIERACHICAL;
                    break;
                default:
                    $flags = TIDEWAYS_FLAGS_NO_COMPILE | TIDEWAYS_FLAGS_NO_USERLAND | TIDEWAYS_FLAGS_NO_BUILTINS;
            }

            self::$currentRootSpan = new \Tideways\Traces\TwExtensionSpan(0);
            tideways_enable($flags, self::$defaultOptions);
        } elseif (self::$extension === self::EXTENSION_XHPROF && (self::$mode & self::MODE_PROFILING) > 0) {
            \Tideways\Traces\PhpSpan::clear();
            self::$currentRootSpan = new \Tideways\Traces\PhpSpan(0, 'app');
            self::$currentRootSpan->startTimer();

            xhprof_enable(0, self::$defaultOptions);
        } else {
            \Tideways\Traces\PhpSpan::clear();
            self::$currentRootSpan = new \Tideways\Traces\PhpSpan(0, 'app');
            self::$currentRootSpan->startTimer();
        }
    }

    /**
     * Decide in which mode to start collecting data.
     *
     * @param int $treshold (0-100)
     * @param array $options
     * @return int
     */
    private static function decideProfiling($treshold, array $options = array())
    {
        if (isset(self::$trace['pid']) && isset(self::$trace['sid']) && self::$trace['sid'] > 0) {
            self::$trace['keep'] = true; // always keep
            return self::MODE_TRACING;
        }

        $vars = array();

        if (isset($_SERVER['HTTP_X_TIDEWAYS_PROFILER']) && is_string($_SERVER['HTTP_X_TIDEWAYS_PROFILER'])) {
            parse_str($_SERVER['HTTP_X_TIDEWAYS_PROFILER'], $vars);
        } else if (isset($_SERVER['TIDEWAYS_SESSION']) && is_string($_SERVER['TIDEWAYS_SESSION'])) {
            parse_str($_SERVER['TIDEWAYS_SESSION'], $vars);
        } else if (isset($_COOKIE['TIDEWAYS_SESSION']) && is_string($_COOKIE['TIDEWAYS_SESSION'])) {
            parse_str($_COOKIE['TIDEWAYS_SESSION'], $vars);
        } else if (isset($_GET['_tideways']) && is_array($_GET['_tideways'])) {
            $vars = $_GET['_tideways'];
        }

        if (isset($_SERVER['TIDEWAYS_DISABLE_SESSIONS']) && $_SERVER['TIDEWAYS_DISABLE_SESSIONS']) {
            $vars = array();
        }

        if (isset($vars['hash'], $vars['time'], $vars['user'], $vars['method'])) {
            $message = 'method=' . $vars['method'] . '&time=' . $vars['time'] . '&user=' . $vars['user'];

            if ($vars['time'] > time() && hash_hmac('sha256', $message, md5(self::$trace['apiKey'])) === $vars['hash']) {
                self::$trace['keep'] = true; // always keep

                return self::MODE_FULL;
            }
        }

        $collectMode = self::convertMode($options['collect']);
        $monitorMode = self::convertMode($options['monitor']) & self::MODE_BASIC;

        $rand = rand(1, 100);

        return ($rand <= $treshold) ? $collectMode : $monitorMode;
    }

    /**
     * Make sure provided mode is converted to a valid integer value.
     *
     * @return int
     */
    private static function convertMode($mode)
    {
        if (is_string($mode)) {
            $mode = defined('\Tideways\Profiler::MODE_' . strtoupper($mode))
                ? constant('\Tideways\Profiler::MODE_' . strtoupper($mode))
                : self::MODE_NONE;
        } else if (!is_int($mode)) {
            $mode = self::MODE_NONE;
        } else if (($mode & (self::MODE_FULL|self::MODE_BASIC)) === 0) {
            $mode = self::MODE_NONE;
        }

        return $mode;
    }

    /**
     * Ignore this transaction and don't collect profiling or performance measurements.
     *
     * @return void
     */
    public static function ignoreTransaction()
    {
        if (self::$mode !== self::MODE_NONE) {
            self::$mode = self::MODE_NONE;

            if (self::$extension === self::EXTENSION_XHPROF) {
                xhprof_disable();
            } else if (self::$extension === self::EXTENSION_TIDEWAYS) {
                tideways_disable();
            }
        }
    }

    private static function init($apiKey, $distributedId = null, $distributedTracingHosts)
    {
        if (self::$shutdownRegistered == false) {
            register_shutdown_function(array("Tideways\\Profiler", "shutdown"));
            self::$shutdownRegistered = true;
        }

        if (self::$backend === null) {
            self::$backend = new Profiler\NetworkBackend(
                ini_get('tideways.connection') ?: 'unix:///var/run/tideways/tidewaysd.sock',
                ini_get('tideways.udp_connection') ?: '127.0.0.1:8135'
            );
        }

        if (function_exists('tideways_enable')) {
            self::$extension = self::EXTENSION_TIDEWAYS;
        } else if (function_exists('xhprof_enable')) {
            self::$extension = self::EXTENSION_XHPROF;
        }

        self::$mode = self::MODE_BASIC;
        self::$error = false;
        self::$trace = array(
            'apiKey' => $apiKey,
            'id' => self::generateRandomId(),
            'tx' => 'default',
        );

        if ($distributedId === null &&
            isset($_SERVER['HTTP_X_TW_TRACEID']) &&
            isset($_SERVER['HTTP_X_TW_SPANID']) &&
            self::allowAutoStartDistributedTracing($distributedTracingHosts)) {

            $distributedId = new DistributedId(
                (int)$_SERVER['HTTP_X_TW_SPANID'],
                (int)$_SERVER['HTTP_X_TW_TRACEID'],
                isset($_SERVER['HTTP_X_TW_ROOTID']) ? (int)$_SERVER['HTTP_X_TW_ROOTID'] : null
            );
        }

        if ($distributedId instanceof DistributedId) {
            self::$trace['sid'] = $distributedId->parentSpanId;
            self::$trace['pid'] = $distributedId->parentTraceId;
            self::$trace['rid'] = $distributedId->rootTraceId;
        }
    }

    /**
     * Check if the current requests ip-address indicates it comes
     * from an allowed host to enable distributed tracing.
     *
     * @param string $allowedHosts
     * @return bool
     */
    private static function allowAutoStartDistributedTracing($allowedHosts)
    {
        $trustedProxies = array();
        $headerName = false;

        if (!isset($_SERVER['REMOTE_ADDR'])) {
            return false;
        }

        $checkIp = $_SERVER['REMOTE_ADDR'];

        if (strpos($allowedHosts, ':') !== false) {
            $parts = explode(':', $allowedHosts);

            if (count($parts) !== 3) {
                return false;
            }

            $headerName = "HTTP_" . strtoupper(str_replace("-", "_", $parts[0]));
            $trustedProxies = explode(',', $parts[1]);
            $allowedHosts = explode(',', $parts[2]);

            if (isset($_SERVER[$headerName])) {
                $proxies = explode(',', $_SERVER[$headerName]);
                $proxies[] = $_SERVER['REMOTE_ADDR'];

                foreach (array_reverse($proxies) as $proxyIp) {
                    if (!in_array($proxyIp, $trustedProxies)) {
                        $checkIp = $proxyIp;
                        break;
                    }
                }
            }
        } else {
            $allowedHosts = explode(',', $allowedHosts);
        }

        return in_array($checkIp, $allowedHosts);
    }

    /**
     * Generates a random integer used for internal identification and correlation of traces.
     *
     * @return int
     */
    public static function generateRandomId()
    {
        return mt_rand(1, PHP_INT_MAX);
    }

    public static function setTransactionName($name)
    {
        self::$trace['tx'] = !empty($name) ? $name : 'default';
    }

    /**
     * @return int
     */
    public static function currentTraceId()
    {
        return isset(self::$trace['id']) ? self::$trace['id'] : 0;
    }

    public static function rootTraceId()
    {
        return isset(self::$trace['rid'])
            ? self::$trace['rid']
            : self::currentTraceId();
    }

    /**
     * @deprecated
     */
    public static function setOperationName($name)
    {
        self::setTransactionName($name);
    }

    public static function isStarted()
    {
        return self::$mode !== self::MODE_NONE;
    }

    public static function isProfiling()
    {
        return (self::$mode & self::MODE_PROFILING) > 0;
    }

    /**
     * Returns true if profiler is currently tracing spans.
     *
     * This can be used to check if adding X-TW-* HTTP headers makes sense.
     *
     * @return bool
     */
    public static function isTracing()
    {
        return (self::$mode & self::MODE_TRACING) > 0;
    }

    /**
     * Add a custom variable to this profile.
     *
     * Examples are the Request URL, UserId, Correlation Ids and more.
     *
     * Please do *NOT* set private data in custom variables as this
     * data is not encrypted on our servers.
     *
     * Only accepts scalar values.
     *
     * The key 'url' is a magic value and should contain the request
     * url if you want to transmit it. The Profiler UI will specially
     * display it.
     *
     * @param string $name
     * @param scalar $value
     * @return void
     */
    public static function setCustomVariable($name, $value)
    {
        if ((self::$mode & self::MODE_FULL) === 0 || !is_scalar($value)) {
            return;
        }

        self::$currentRootSpan->annotate(array($name => $value));
    }

    /**
     * Watch a function for calls and create timeline spans around it.
     *
     * @param string $function
     * @param string $category
     */
    public static function watch($function, $category = null)
    {
        if (self::$extension === self::EXTENSION_TIDEWAYS) {
            tideways_span_watch($function, $category);
        }
    }

    /**
     * Watch a function and invoke a callback when its called.
     *
     * To start a span, call {@link \Tideways\Profiler::createSpan($category)}
     * inside the callback and return {$span->getId()}:
     *
     * @example
     *
     * \Tideways\Profiler::watchCallback('mysql_query', function ($context) {
     *     $span = \Tideways\Profiler::createSpan('sql');
     *     $span->annotate(array('title' => $context['args'][0]));
     *     return $span->getId();
     * });
     */
    public static function watchCallback($function, $callback)
    {
        if (self::$extension === self::EXTENSION_TIDEWAYS) {
            tideways_span_callback($function, $callback);
        }
    }

    /**
     * Create a new trace span with the given category name.
     *
     * @example
     *
     *  $span = \Tideways\Profiler::createSpan('sql');
     *
     * @return \Tideways\Traces\Span
     */
    public static function createSpan($name)
    {
        return (self::$mode & self::MODE_TRACING) > 0
            ? self::$currentRootSpan->createSpan($name)
            : new \Tideways\Traces\NullSpan();
    }

    /**
     * Stop all profiling actions and submit collected data.
     */
    public static function stop()
    {
        if (self::$mode === self::MODE_NONE) {
            return;
        }

        $mode = self::$mode;

        if (self::$trace['tx'] === 'default' && self::$extension === self::EXTENSION_TIDEWAYS) {
            self::$trace['tx'] = tideways_transaction_name() ?: 'default';
        }

        if (function_exists('tideways_last_detected_exception') && $exception = tideways_last_detected_exception()) {
            self::logException($exception);
        } elseif (function_exists("http_response_code") && http_response_code() >= 500) {
            self::logFatal("PHP request set error HTTP response code to '" . http_response_code() . "'.", "", 0, E_USER_ERROR);
        }

        $profilingData = array();

        if (($mode & self::MODE_FULL) > 0) {
            if (self::$extension === self::EXTENSION_TIDEWAYS) {
                $profilingData = tideways_disable();
            } elseif (self::$extension === self::EXTENSION_XHPROF) {
                $profilingData = xhprof_disable();
                self::$currentRootSpan->stopTimer();
            }

            $annotations = array('mem' => ceil(memory_get_peak_usage() / 1024));

            if (self::$extension === self::EXTENSION_TIDEWAYS) {
                $annotations['xhpv'] = phpversion('tideways');
            } elseif (self::$extension === self::EXTENSION_XHPROF) {
                $annotations['xhpv'] = phpversion('xhprof');
            }

            if (extension_loaded('xdebug')) {
                $annotations['xdebug'] = '1';
            }

            if (isset($_SERVER['REQUEST_URI'])) {
                $annotations['title'] = '';
                if (isset($_SERVER['REQUEST_METHOD'])) {
                    $annotations['title'] = $_SERVER["REQUEST_METHOD"] . ' ';
                }

                if (isset($_SERVER['HTTP_HOST'])) {
                    $annotations['title'] .= (isset($_SERVER['HTTPS']) ? 'https' : 'http') . '://' . $_SERVER['HTTP_HOST'] . self::getRequestUri();
                } elseif(isset($_SERVER['SERVER_ADDR'])) {
                    $annotations['title'] .= (isset($_SERVER['HTTPS']) ? 'https' : 'http') . '://' . $_SERVER['SERVER_ADDR'] . self::getRequestUri();
                }

            } elseif (php_sapi_name() === "cli") {
                $annotations['title'] = basename($_SERVER['argv'][0]);
            }
        } else {
            self::$currentRootSpan->stopTimer();
            $annotations = array('mem' => ceil(memory_get_peak_usage() / 1024));
        }

        self::$currentRootSpan->annotate($annotations);

        if (($mode & self::MODE_PROFILING) > 0) {
            self::$trace['profdata'] = $profilingData ?: array();
        }

        self::$mode = self::MODE_NONE;

        $spans = self::$currentRootSpan->getSpans();

        if (self::$error === true || ($mode & self::MODE_FULL) > 0) {
            self::$trace['spans'] = $spans;
            self::$backend->socketStore(self::$trace);
        } else {
            self::$trace['spans'] = isset($spans[0]) ? array($spans[0]) : array(); // prevent flooding udp by accident
            self::$backend->udpStore(self::$trace);
        }
        self::$trace = null; // free memory
    }

    private static function createRootSpan()
    {

        return $span;
    }


    /**
     * Use Request or Script information for the transaction name.
     *
     * @return void
     */
    public static function useRequestAsTransactionName()
    {
        self::setTransactionName(self::guessOperationName());
    }

    /**
     * Use {@link useRequestAsTransactionName()} instead.
     *
     * @deprecated
     */
    public static function guessOperationName()
    {
        if (php_sapi_name() === "cli") {
            return "cli:" . basename($_SERVER["argv"][0]);
        }

        return $_SERVER["REQUEST_METHOD"] . " " . self::getRequestUri();
    }

    protected static function getRequestUri()
    {
        return strpos($_SERVER["REQUEST_URI"], "?")
            ? substr($_SERVER["REQUEST_URI"], 0, strpos($_SERVER["REQUEST_URI"], "?"))
            : $_SERVER["REQUEST_URI"];
    }

    public static function logFatal($message, $file, $line, $type = null, $trace = null)
    {
        if (self::$error === true) {
            return;
        }

        if ($type === null) {
            $type = E_USER_ERROR;
        }

        $trace = is_array($trace)
            ? \Tideways\Profiler\BacktraceConverter::convertToString($trace)
            : $trace;

        self::$error = true;
        self::$currentRootSpan->annotate(array(
            "err_msg" => $message,
            "err_source" => $file . ':' . $line,
            "err_exception" => 'EngineException', // Forward compatibility with PHP7
            "err_trace" => $trace,
        ));
    }

    public static function logException(\Exception $exception)
    {
        if (self::$error === true) {
            return;
        }

        // We are only interested in the original exception
        while ($previous = $exception->getPrevious()) {
            $exception = $previous;
        }

        self::$error = true;
        self::$currentRootSpan->annotate(array(
            "err_msg" => $exception->getMessage(),
            "err_source" => $exception->getFile() . ':' . $exception->getLine(),
            "err_exception" => get_class($exception),
            "err_trace" => \Tideways\Profiler\BacktraceConverter::convertToString($exception->getTrace()),
        ));
    }

    public static function shutdown()
    {
<<<<<<< HEAD
        $lastError = error_get_last();
=======
        if (self::$mode === self::MODE_NONE) {
            return;
        }
>>>>>>> 5b890d6b

        $lastError = error_get_last();

        if ($lastError && ($lastError["type"] === E_ERROR || $lastError["type"] === E_PARSE || $lastError["type"] === E_COMPILE_ERROR)) {
            $lastError['trace'] = function_exists('tideways_fatal_backtrace') ? tideways_fatal_backtrace() : null;

            self::logFatal($lastError['message'], $lastError['file'], $lastError['line'], $lastError['type'], $lastError['trace']);
<<<<<<< HEAD
        } elseif (function_exists("http_response_code") && http_response_code() >= 500) {
            self::logFatal("PHP request set error HTTP response code to '" . http_response_code() . "'.", "", 0, E_USER_ERROR);
=======
>>>>>>> 5b890d6b
        }

        self::stop();
    }

    /**
     * Check for auto starting the Profiler in Web and CLI (via Env Variable)
     */
    public static function autoStart()
    {
        if (ini_get("tideways.auto_start") || isset($_SERVER["TIDEWAYS_AUTO_START"])) {
            if (self::isStarted() === false) {
                if (php_sapi_name() !== "cli") {
                    /**
                     * In Web context we auto start with the framework transaction name
                     * configured in INI or ENV variable.
                     */
                    if (ini_get("tideways.framework")) {
                        self::detectFramework(ini_get("tideways.framework"));
                    } else if (isset($_SERVER['TIDEWAYS_FRAMEWORK'])) {
                        self::detectFramework($_SERVER["TIDEWAYS_FRAMEWORK"]);
                    }
                    self::start();
                } else if (php_sapi_name() === "cli" && !empty($_SERVER["TIDEWAYS_SESSION"]) && isset($_SERVER['argv'])) {
                    self::start();
                    self::setTransactionName("cli:" . basename($_SERVER['argv'][0]));
                }
            }
        }

        if (self::requiresDelegateToOriginalPrependFile()) {
            require_once ini_get("auto_prepend_file");
        }
    }

    /**
     * @return bool
     */
    private static function requiresDelegateToOriginalPrependFile()
    {
        return ini_get('tideways.auto_prepend_library') &&
               tideways_prepend_overwritten() &&
               ini_get("auto_prepend_file") &&
               file_exists(stream_resolve_include_path(ini_get("auto_prepend_file")));
    }
}<|MERGE_RESOLUTION|>--- conflicted
+++ resolved
@@ -41,9 +41,6 @@
  */
 class Profiler
 {
-<<<<<<< HEAD
-    const VERSION = '1.6.6';
-=======
     const VERSION = '2.0.0';
 
     const MODE_NONE = 0;
@@ -55,7 +52,6 @@
     const EXTENSION_NONE = 0;
     const EXTENSION_XHPROF = 1;
     const EXTENSION_TIDEWAYS = 2;
->>>>>>> 5b890d6b
 
     const EXT_FATAL            = 1;
     const EXT_EXCEPTION        = 4;
@@ -786,13 +782,9 @@
 
     public static function shutdown()
     {
-<<<<<<< HEAD
-        $lastError = error_get_last();
-=======
         if (self::$mode === self::MODE_NONE) {
             return;
         }
->>>>>>> 5b890d6b
 
         $lastError = error_get_last();
 
@@ -800,11 +792,6 @@
             $lastError['trace'] = function_exists('tideways_fatal_backtrace') ? tideways_fatal_backtrace() : null;
 
             self::logFatal($lastError['message'], $lastError['file'], $lastError['line'], $lastError['type'], $lastError['trace']);
-<<<<<<< HEAD
-        } elseif (function_exists("http_response_code") && http_response_code() >= 500) {
-            self::logFatal("PHP request set error HTTP response code to '" . http_response_code() . "'.", "", 0, E_USER_ERROR);
-=======
->>>>>>> 5b890d6b
         }
 
         self::stop();
