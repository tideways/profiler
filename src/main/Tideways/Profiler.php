<?php
/**
 * Tideways
 *
 * LICENSE
 *
 * This source file is subject to the MIT license that is bundled
 * with this package in the file LICENSE.txt.
 * If you did not receive a copy of the license and are unable to
 * obtain it through the world-wide-web, please send an email
 * to kontakt@beberlei.de so I can send you a copy immediately.
 */

namespace Tideways;

/**
 * Tideways PHP API
 *
 * Contains all methods to gather measurements and profile data with
 * Xhprof and send to local Profiler Collector Daemon.
 *
 * This class is intentionally monolithic and static to allow
 * users to easily copy it into their projects or auto-prepend PHP
 * scripts.
 *
 * @example
 *
 *      Tideways\Profiler::start($apiKey);
 *      Tideways\Profiler::setTransactionName("my tx name");
 *
 * Calling the {@link stop()} method is not necessary as it is
 * called automatically from a shutdown handler, if you are timing
 * worker processes however it is necessary:
 *
 *      Tideways\Profiler::stop();
 *
 * The method {@link setTransactionName} is required, failing to call
 * it will result in discarding of the data. You can automatically
 * guess a name using the following snippet:
 *
 *      Tideways\Profiler::useRequestAsTransactionName();
 *
 * If you want to collect custom timing data you can use for SQL:
 *
 *      $sql = "SELECT 1";
 *      $id = Tideways\Profiler::startSqlCustomTimer($sql);
 *      mysql_query($sql);
 *      Tideways\Profiler::stopCustomTimer($id);
 *
 * Or for any other timing data:
 *
 *      $id = Tideways\Profiler::startCustomTimer('solr', 'q=foo');
 *      Tideways\Profiler::stopCustomTimer($id);
 */
class Profiler
{
    const VERSION = '1.5.0';

    const MODE_NONE = 0;
    const MODE_BASIC = 1;
    const MODE_SAMPLING = 2;
    const MODE_PROFILING = 3;

    const EXTENSION_NONE = 0;
    const EXTENSION_XHPROF = 1;
    const EXTENSION_TIDEWAYS = 2;

    const EXT_FATAL            = 1;
    const EXT_EXCEPTION        = 4;
    const EXT_TRANSACTION_NAME = 8;

    const FRAMEWORK_ZEND_FRAMEWORK1    = 'zend1';
    const FRAMEWORK_ZEND_FRAMEWORK2    = 'zend2';
    const FRAMEWORK_SYMFONY2_COMPONENT = 'symfony2c';
    const FRAMEWORK_SYMFONY2_FRAMEWORK = 'symfony2';
    const FRAMEWORK_OXID               = 'oxid';
    const FRAMEWORK_SHOPWARE           = 'shopware';
    const FRAMEWORK_WORDPRESS          = 'wordpress';

    /**
     * Default XHProf/Tideways hierachical profiling options.
     */
    private static $defaultOptions = array(
        'ignored_functions' => array(
            'call_user_func',
            'call_user_func_array',
            'array_filter',
            'array_map',
            'array_reduce',
            'array_walk',
            'array_walk_recursive',
            'Symfony\Component\DependencyInjection\Container::get',
        ),
        'transaction_function' => null,
        'argument_functions' => array(
            'PDOStatement::execute',
            'PDO::exec',
            'PDO::query',
            'mysql_query',
            'mysqli_query',
            'mysqli::query',
            'pg_query',
            'pg_query_params',
            'pg_execute',
            'curl_exec',
            'Twig_Template::render',
            'Smarty::fetch',
            'Smarty_Internal_TemplateBase::fetch',
        ),
    );

    private static $trace;
    private static $startTime = false;
    private static $currentRootSpan;
    private static $shutdownRegistered = false;
    private static $error = false;
    private static $mode = self::MODE_NONE;
    private static $backend;
    private static $extension = self::EXTENSION_NONE;

    public static function setBackend(Profiler\Backend $backend)
    {
        self::$backend = $backend;
    }

    public static function detectExceptionFunction($function)
    {
        self::$defaultOptions['exception_function'] = $function;
    }

    /**
     * Instruct Tideways Profiler to automatically detect transaction names during profiling.
     *
     * @param string $function - A transaction function name
     */
    public static function detectFrameworkTransaction($function)
    {
        self::detectFramework($function);
    }

    /**
     * Configure detecting framework transactions and ignoring unnecessary layer calls.
     *
     * If the framework is not from the list of known frameworks it is assumed to
     * be a function name that is the transaction function.
     *
     * @param string $framework
     */
    public static function detectFramework($framework)
    {
        switch ($framework) {
            case self::FRAMEWORK_ZEND_FRAMEWORK1:
                self::$defaultOptions['transaction_function'] = 'Zend_Controller_Action::dispatch';
                break;

            case self::FRAMEWORK_ZEND_FRAMEWORK2:
                self::$defaultOptions['transaction_function'] = 'Zend\\MVC\\Controller\\ControllerManager::get';
                break;

            case self::FRAMEWORK_SYMFONY2_COMPONENT:
                self::$defaultOptions['transaction_function'] = 'Symfony\Component\HttpKernel\Controller\ControllerResolver::createController';
                break;

            case self::FRAMEWORK_SYMFONY2_FRAMEWORK:
                self::$defaultOptions['transaction_function'] = 'Symfony\Bundle\FrameworkBundle\Controller\ControllerResolver::createController';
                break;

            case self::FRAMEWORK_OXID:
                self::$defaultOptions['transaction_function'] = 'oxView::setClassName';
                break;

            case self::FRAMEWORK_SHOPWARE:
                self::$defaultOptions['transaction_function'] = 'Enlight_Controller_Action::dispatch';
                break;

            case self::FRAMEWORK_WORDPRESS:
                self::$defaultOptions['transaction_function'] = 'get_query_template';
                break;

            default:
                self::$defaultOptions['transaction_function'] = $framework;
                break;
        }
    }

    /**
     * Add more ignore functions to profiling options.
     *
     * @param array<string> $functionNames
     * @return void
     */
    public static function addIgnoreFunctions(array $functionNames)
    {
        foreach ($functionNames as $functionName) {
            self::$defaultOptions['ignored_functions'][] = $functionName;
        }
    }

    /**
     * Start profiling in development mode.
     *
     * This will always generate a full profile and send it to the profiler.
     * It adds a correlation id that forces the profile into "developer"
     * traces and activates the memory profiling as well.
     *
     * WARNING: This method can cause huge performance impact on production setups.
     */
    public static function startDevelopment($apiKey = null, array $options = array())
    {
        self::start($apiKey, 100, $options, 4);
    }

    /**
     * Start production profiling for the application.
     *
     * There are three modes for profiling:
     *
     * 1. Wall-time only profiling of the complete request (no overhead)
     * 2. Full profile/trace using xhprof (depending of # function calls
     *    significant overhead)
     * 3. Whitelist-profiling mode only interesting functions.
     *    (5-40% overhead, requires custom xhprof version >= 0.95)
     *
     * Decisions to profile are made based on a sample-rate and random picks.
     * You can influence the sample rate and pick a value that suites your
     * application. Applications with lower request rates need a much higher
     * transaction rate (25-50%) than applications with high load (<= 1%).
     *
     * Factors that influence sample rate:
     *
     * 1. Second parameter $sampleRate to start() method.
     * 2. _qprofiler Query Parameter (string key is deprecated or array)
     * 3. Cookie TIDEWAYS_SESSION
     * 4. TIDEWAYS_SAMPLERATE environment variable.
     *
     * start() automatically invokes a register shutdown handler that stops and
     * transmits the profiling data to the local daemon for further processing.
     *
     * @param string            $apiKey Application key can be found in "Settings" tab of Profiler UI
     * @param int               $sampleRate Sample rate in full percent (1= 1%, 20 = 20%). Defaults to every fifth request
     *
     * @return void
     */
    public static function start($apiKey = null, $sampleRate = null)
    {
        if (self::$mode !== self::MODE_NONE) {
            return;
        }

        $apiKey = $apiKey ?: (isset($_SERVER['TIDEWAYS_APIKEY']) ? $_SERVER['TIDEWAYS_APIKEY'] : ini_get("tideways.api_key"));
        $sampleRate = $sampleRate ?: (isset($_SERVER['TIDEWAYS_SAMPLERATE']) ? intval($_SERVER['TIDEWAYS_SAMPLERATE']) : ini_get("tideways.sample_rate"));

        if (strlen((string)$apiKey) === 0) {
            return;
        }

        self::init($apiKey);

        if (self::$extension === self::EXTENSION_NONE) {
            return;
        }

        if (self::$extension === self::EXTENSION_TIDEWAYS) {
            if (self::decideProfiling($sampleRate)) {
                tideways_enable(0, self::$defaultOptions);
                self::$mode = self::MODE_PROFILING;
            } else if (self::$defaultOptions['transaction_function']) {
                tideways_enable(
                    TIDEWAYS_FLAGS_NO_COMPILE | TIDEWAYS_FLAGS_NO_USERLAND | TIDEWAYS_FLAGS_NO_BUILTINS,
                    array('tranasction_function' => self::$defaultOptions['transaction_function'])
                );
                self::$mode = self::MODE_SAMPLING;
            }
        } elseif (self::$extension === self::EXTENSION_XHPROF && self::decideProfiling($sampleRate)) {
            xhprof_enable(0, self::$defaultOptions);
            self::$mode = self::MODE_PROFILING;
        }
<<<<<<< HEAD
=======

        tideways_enable(
            TIDEWAYS_FLAGS_NO_COMPILE | TIDEWAYS_FLAGS_NO_USERLAND | TIDEWAYS_FLAGS_NO_BUILTINS,
            array('transaction_function' => self::$defaultOptions['transaction_function'])
        );

        self::$sampling = true;
>>>>>>> 161686c7
    }

    private static function decideProfiling($treshold)
    {
        $vars = array();

        if (isset($_SERVER['HTTP_X_TIDEWAYS_PROFILER']) && is_string($_SERVER['HTTP_X_TIDEWAYS_PROFILER'])) {
            parse_str($_SERVER['HTTP_X_TIDEWAYS_PROFILER'], $vars);
        } else if (isset($_SERVER['TIDEWAYS_SESSION']) && is_string($_SERVER['TIDEWAYS_SESSION'])) {
            parse_str($_SERVER['TIDEWAYS_SESSION'], $vars);
        } else if (isset($_COOKIE['TIDEWAYS_SESSION']) && is_string($_COOKIE['TIDEWAYS_SESSION'])) {
            parse_str($_COOKIE['TIDEWAYS_SESSION'], $vars);
        } else if (isset($_GET['_tideways']) && is_array($_GET['_tideways'])) {
            $vars = $_GET['_tideways'];
        }

        if (isset($_SERVER['TIDEWAYS_DISABLE_SESSIONS']) && $_SERVER['TIDEWAYS_DISABLE_SESSIONS']) {
            $vars = array();
        }

        if (isset($vars['hash'], $vars['time'], $vars['user'], $vars['method'])) {
            $message = 'method=' . $vars['method'] . '&time=' . $vars['time'] . '&user=' . $vars['user'];

            if ($vars['time'] > time() && hash_hmac('sha256', $message, md5(self::$trace['apiKey'])) === $vars['hash']) {
                return true;
            }
        }

        $rand = rand(1, 100);

        return $rand <= $treshold;
    }

    /**
     * Ignore this transaction and don't collect profiling or performance measurements.
     *
     * @return void
     */
    public static function ignoreTransaction()
    {
        if (self::$mode > self::MODE_BASIC) {
            self::$mode = self::MODE_NONE;

            if (self::$extension === self::EXTENSION_XHPROF) {
                xhprof_disable();
            } else if (self::$extension === self::EXTENSION_TIDEWAYS) {
                tideways_disable();
            }
        }

        self::$startTime = false;
    }

    private static function init($apiKey)
    {
        if (self::$shutdownRegistered == false) {
            register_shutdown_function(array("Tideways\\Profiler", "shutdown"));
            self::$shutdownRegistered = true;
        }

        if (self::$backend === null) {
            self::$backend = new Profiler\NetworkBackend(
                ini_get('tideways.connection') ?: 'unix:///var/run/tideways/tidewaysd.sock',
                ini_get('tideways.udp_connection') ?: '127.0.0.1:8135'
            );
        }

        if (function_exists('tideways_enable')) {
            self::$extension = self::EXTENSION_TIDEWAYS;
        } else if (function_exists('xhprof_enable')) {
            self::$extension = self::EXTENSION_XHPROF;
        }

        self::$mode = self::MODE_BASIC;
        self::$trace = array(
            'apiKey' => $apiKey,
            'id' => mt_rand(0, PHP_INT_MAX),
            'tx' => 'default',
        );
        self::$error = false;
        self::$startTime = microtime(true);
        self::$currentRootSpan = self::createRootSpan();
    }

    public static function setTransactionName($name)
    {
        self::$trace['tx'] = !empty($name) ? $name : 'empty';
    }

    public static function isStarted()
    {
        return self::$mode !== self::MODE_NONE;
    }

    public static function isProfiling()
    {
        return self::$mode === self::MODE_PROFILING;
    }

    /**
     * Add a custom variable to this profile.
     *
     * Examples are the Request URL, UserId, Correlation Ids and more.
     *
     * Please do *NOT* set private data in custom variables as this
     * data is not encrypted on our servers.
     *
     * Only accepts scalar values.
     *
     * The key 'url' is a magic value and should contain the request
     * url if you want to transmit it. The Profiler UI will specially
     * display it.
     *
     * @param string $name
     * @param scalar $value
     * @return void
     */
    public static function setCustomVariable($name, $value)
    {
        if (self::$mode !== self::MODE_PROFILING || !is_scalar($value)) {
            return;
        }

        self::$currentRootSpan->annotate(array($name => $value));
    }

    /**
     * Create a new trace span with the given category name.
     *
     * @example
     *
     *  $span = \Tideways\Profiler::createSpan('sql');
     *
     * @return \Tideways\Traces\Span
     */
    public static function createSpan($name)
    {
        return (self::$mode === self::MODE_PROFILING)
            ? \Tideways\Traces\PhpSpan::createSpan($name)
            : new \Tideways\Traces\NullSpan();
    }

    /**
     * @return int
     */
    public static function currentDuration()
    {
        return intval(round((microtime(true) - self::$startTime) * 1000));
    }

    /**
     * Stop all profiling actions and submit collected data.
     */
    public static function stop()
    {
        if (self::$mode === self::MODE_NONE) {
            return;
        }

        $mode = self::$mode;

        if (self::$trace['tx'] === 'default' && self::$extension === self::EXTENSION_TIDEWAYS) {
            self::$trace['tx'] = tideways_transaction_name() ?: 'default';
        }

        $profilingData = array();
        if ($mode > self::MODE_BASIC) {
            if (self::$extension === self::EXTENSION_TIDEWAYS) {
                $profilingData = tideways_disable();
            } elseif (self::$extension === self::EXTENSION_XHPROF) {
                $profilingData = xhprof_disable();
            }
        }

        if ($mode == self::MODE_PROFILING) {
            self::$trace['profdata'] = $profilingData;
            $annotations = array('mem' => ceil(memory_get_peak_usage() / 1024));

            if (self::$extension === self::EXTENSION_TIDEWAYS) {
                $annotations['xhpv'] = phpversion('tideways');
            } elseif (self::$extension === self::EXTENSION_XHPROF) {
                $annotations['xhpv'] = phpversion('xhprof');
            }

            if (extension_loaded('xdebug')) {
                $annotations['xdebug'] = '1';
            }

            if (isset($_SERVER['REQUEST_URI'])) {
                $annotations['title'] = '';
                if (isset($_SERVER['REQUEST_METHOD'])) {
                    $annotations['title'] = $_SERVER["REQUEST_METHOD"] . ' ';
                }

                if (isset($_SERVER['HTTP_HOST'])) {
                    $annotations['title'] .= (isset($_SERVER['HTTPS']) ? 'https' : 'http') . '://' . $_SERVER['HTTP_HOST'] . self::getRequestUri();
                } elseif(isset($_SERVER['SERVER_ADDR'])) {
                    $annotations['title'] .= (isset($_SERVER['HTTPS']) ? 'https' : 'http') . '://' . $_SERVER['SERVER_ADDR'] . self::getRequestUri();
                }

            } elseif (php_sapi_name() === "cli") {
                $annotations['title'] = basename($_SERVER['argv'][0]);
            }

            self::$currentRootSpan->annotate($annotations);
        }

        if (function_exists('tideways_last_detected_exception') && $exception = tideways_last_detected_exception()) {
            self::logException($exception);
        }

        $duration = self::currentDuration();

        self::$currentRootSpan->recordDuration($duration);
        self::$startTime = false;
        self::$mode = self::MODE_NONE;
        self::$trace['spans'] = \Tideways\Traces\PhpSpan::getSpans(); // hardoded as long only 1 impl exists.

        if ($mode === self::MODE_PROFILING) {
            self::$backend->socketStore(self::$trace);
        } else {
            self::$backend->udpStore(self::$trace);
        }
        self::$trace = null; // free memory
    }

    private static function createRootSpan()
    {
        \Tideways\Traces\PhpSpan::clear();

        $span = \Tideways\Traces\PhpSpan::createSpan('app');

        return $span;
    }


    /**
     * Use Request or Script information for the transaction name.
     *
     * @return void
     */
    public static function useRequestAsTransactionName()
    {
        self::setTransactionName(self::guessOperationName());
    }

    /**
     * Use {@link useRequestAsTransactionName()} instead.
     *
     * @deprecated
     */
    public static function guessOperationName()
    {
        if (php_sapi_name() === "cli") {
            return "cli:" . basename($_SERVER["argv"][0]);
        }

        return $_SERVER["REQUEST_METHOD"] . " " . self::getRequestUri();
    }

    protected static function getRequestUri()
    {
        return strpos($_SERVER["REQUEST_URI"], "?")
            ? substr($_SERVER["REQUEST_URI"], 0, strpos($_SERVER["REQUEST_URI"], "?"))
            : $_SERVER["REQUEST_URI"];
    }

    public static function logFatal($message, $file, $line, $type = null, $trace = null)
    {
        if (self::$error === true) {
            return;
        }

        if ($type === null) {
            $type = E_USER_ERROR;
        }

        $trace = is_array($trace)
            ? \Tideways\Profiler\BacktraceConverter::convertToString($trace)
            : $trace;

        self::$error = true;
        self::$currentRootSpan->annotate(array(
            "err" => $message,
            "err_source" => $file . ':' . $line,
            "exception" => 'EngineException', // Forward compatibility with PHP7
            "trace" => $trace,
        ));
    }

    public static function logException(\Exception $exception)
    {
        if (self::$error === true) {
            return;
        }

        self::$error = true;
        self::$currentRootSpan->annotate(array(
            "err" => $exception->getMessage(),
            "err_source" => $exception->getFile() . ':' . $exception->getLine(),
            "exception" => get_class($exception),
            "trace" => \Tideways\Profiler\BacktraceConverter::convertToString($exception->getTrace()),
        ));
    }

    public static function shutdown()
    {
        if (self::$mode === self::MODE_NONE) {
            return;
        }

        $lastError = error_get_last();

        if ($lastError && ($lastError["type"] === E_ERROR || $lastError["type"] === E_PARSE || $lastError["type"] === E_COMPILE_ERROR)) {
            $lastError['trace'] = function_exists('tideways_fatal_backtrace') ? tideways_fatal_backtrace() : null;

            self::logFatal($lastError['message'], $lastError['file'], $lastError['line'], $lastError['type'], $lastError['trace']);
        } elseif (function_exists("http_response_code") && http_response_code() >= 500) {
            self::logFatal("PHP request set error HTTP response code to '" . http_response_code() . "'.", "", 0, E_USER_ERROR);
        }

        self::stop();
    }

    /**
     * Check for auto starting the Profiler in Web and CLI (via Env Variable)
     */
    public static function autoStart()
    {
        if (ini_get("tideways.auto_start") || isset($_SERVER["TIDEWAYS_AUTO_START"])) {
            if (self::isStarted() === false) {
                if (php_sapi_name() !== "cli") {
                    /**
                     * In Web context we auto start with the framework transaction name
                     * configured in INI or ENV variable.
                     */
                    if (ini_get("tideways.framework")) {
                        self::detectFramework(ini_get("tideways.framework"));
                    } else if (isset($_SERVER['TIDEWAYS_FRAMEWORK'])) {
                        self::detectFramework($_SERVER["TIDEWAYS_FRAMEWORK"]);
                    }
                    self::start();
                } else if (php_sapi_name() === "cli" && !empty($_SERVER["TIDEWAYS_SESSION"]) && isset($_SERVER['argv'])) {
                    self::start();
                    self::setTransactionName("cli:" . basename($_SERVER['argv'][0]));
                }
            }
        }

        if (self::requiresDelegateToOriginalPrependFile()) {
            require_once ini_get("auto_prepend_file");
        }
    }

    /**
     * @return bool
     */
    private static function requiresDelegateToOriginalPrependFile()
    {
        return ini_get('tideways.auto_prepend_library') &&
               tideways_prepend_overwritten() &&
               ini_get("auto_prepend_file") != "" &&
               file_exists(ini_get("auto_prepend_file"));
    }
}<|MERGE_RESOLUTION|>--- conflicted
+++ resolved
@@ -267,7 +267,7 @@
             } else if (self::$defaultOptions['transaction_function']) {
                 tideways_enable(
                     TIDEWAYS_FLAGS_NO_COMPILE | TIDEWAYS_FLAGS_NO_USERLAND | TIDEWAYS_FLAGS_NO_BUILTINS,
-                    array('tranasction_function' => self::$defaultOptions['transaction_function'])
+                    array('transaction_function' => self::$defaultOptions['transaction_function'])
                 );
                 self::$mode = self::MODE_SAMPLING;
             }
@@ -275,16 +275,6 @@
             xhprof_enable(0, self::$defaultOptions);
             self::$mode = self::MODE_PROFILING;
         }
-<<<<<<< HEAD
-=======
-
-        tideways_enable(
-            TIDEWAYS_FLAGS_NO_COMPILE | TIDEWAYS_FLAGS_NO_USERLAND | TIDEWAYS_FLAGS_NO_BUILTINS,
-            array('transaction_function' => self::$defaultOptions['transaction_function'])
-        );
-
-        self::$sampling = true;
->>>>>>> 161686c7
     }
 
     private static function decideProfiling($treshold)
