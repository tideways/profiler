--- conflicted
+++ resolved
@@ -366,8 +366,6 @@
     }
 
     /**
-<<<<<<< HEAD
-=======
      * Add a custom variable to this profile.
      *
      * Examples are the Request URL, UserId, Correlation Ids and more.
@@ -402,7 +400,6 @@
     }
 
     /**
->>>>>>> 3cc0c4f8
      * Stop all profiling actions and submit collected data.
      */
     public static function stop()
@@ -423,7 +420,7 @@
         self::$profiling = false;
         self::$sampling = false;
 
-        if (self::$error && self::$operationType !== self::TYPE_DEV) {
+        if (self::$error) {
             self::storeError(self::$operationName, self::$error, $duration);
             return;
         }
@@ -468,7 +465,6 @@
         }
     }
 
-<<<<<<< HEAD
     private static function storeError($operationName, $errorData, $duration)
     {
         self::$backend->storeError(
@@ -482,26 +478,6 @@
         );
     }
 
-    private static function storeDevProfile($operationName, $data, $customTimers)
-    {
-        if (!isset($data["main()"]["wt"]) || !$data["main()"]["wt"]) {
-            return;
-        }
-
-        self::$backend->storeDevProfile(array(
-            "apiKey" => self::$apiKey,
-            "op" => $operationName,
-            "ot" => self::TYPE_DEV,
-            "cid" => (string)self::$correlationId,
-            "mem" => round(memory_get_peak_usage() / 1024),
-            "data" => $data,
-            "custom" => $customTimers,
-            "server" => gethostname(),
-        ));
-    }
-
-=======
->>>>>>> 3cc0c4f8
     private static function storeProfile($operationName, $data, $customTimers, $operationType)
     {
         if (!isset($data["main()"]["wt"]) || !$data["main()"]["wt"]) {
