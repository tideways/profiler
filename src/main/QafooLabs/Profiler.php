<?php
/**
 * QafooLabs Profiler
 *
 * LICENSE
 *
 * This source file is subject to the MIT license that is bundled
 * with this package in the file LICENSE.txt.
 * If you did not receive a copy of the license and are unable to
 * obtain it through the world-wide-web, please send an email
 * to kontakt@beberlei.de so I can send you a copy immediately.
 */

namespace QafooLabs;

// Guard against PECL extension
if (class_exists('QafooLabs\Profiler')) {
    return;
}

/**
 * QafooLabs Profiler PHP API
 *
 * Contains all methods to gather measurements and profile data with
 * Xhprof and send to local Profiler Collector Daemon.
 *
 * This class is intentionally monolithic and static to allow
 * users to easily copy it into their projects or auto-prepend PHP
 * scripts.
 *
 * @example
 *
 *      QafooLabs\Profiler::start($apiKey);
 *      QafooLabs\Profiler::setTransactionName("my tx name");
 *
 * Calling the {@link stop()} method is not necessary as it is
 * called automatically from a shutdown handler, if you are timing
 * worker processes however it is necessary:
 *
 *      QafooLabs\Profiler::stop();
 *
 * The method {@link setTransactionName} is required, failing to call
 * it will result in discarding of the data. You can automatically
 * guess a name using the following snippet:
 *
 *      QafooLabs\Profiler::useRequestAsTransactionName();
 *
 * If you want to collect custom timing data you can use for SQL:
 *
 *      $sql = "SELECT 1";
 *      $id = QafooLabs\Profiler::startSqlCustomTimer($sql);
 *      mysql_query($sql);
 *      QafooLabs\Profiler::stopCustomTimer($id);
 *
 * Or for any other timing data:
 *
 *      $id = QafooLabs\Profiler::startCustomTimer(('solr', 'q=foo');
 *      QafooLabs\Profiler::stopCustomTimer($id);
 */
class Profiler
{
    const TYPE_WEB = 1;
    const TYPE_WORKER = 2;
    const TYPE_DEV = 3;

    private static $apiKey;
    private static $started = false;
    private static $shutdownRegistered = false;
    private static $operationName;
    private static $customTimers;
    private static $customTimerCount = 0;
    private static $operationType;
    private static $error;
    private static $profiling = false;
    private static $sampling = false;
    private static $correlationId;
    private static $backend;
    private static $callIds;

    public static function setBackend(Profiler\Backend $backend)
    {
        self::$backend = $backend;
    }

    /**
     * Start profiling in development mode.
     *
     * This will always generate a full profile and send it to the profiler via cURL.
     */
    public static function startDevelopment($apiKey, $flags = 0, array $options = array())
    {
        if (self::$started) {
            return;
        }

        if (strlen($apiKey) === 0) {
            return;
        }

        self::init(self::TYPE_DEV, $apiKey);
        self::$profiling = function_exists("xhprof_enable");

        if (self::$profiling == false) {
            return;
        }

        xhprof_enable($flags, $options);
    }

    /**
     * Start production profiling for the application.
     *
     * There are three modes for profiling:
     *
     * 1. Wall-time only profiling of the complete request (no overhead)
     * 2. Full profile/trace using xhprof (depending of # function calls
     *    significant overhead)
     * 3. Whitelist-profiling mode only interesting functions.
     *    (5-40% overhead, requires custom xhprof version >= 0.95)
     *
     * Decisions to profile are made based on a sample-rate and random picks.
     * You can influence the sample rate and pick a value that suites your
     * application. Applications with lower request rates need a much higher
     * transaction rate (25-50%) than applications with high load (<= 1%).
     *
     * Factors that influence sample rate:
     *
     * 1. Second parameter $sampleRate to start() method.
     * 2. _qprofiler Query Parameter equals md5 hash of API-Key sets sample rate to 100%
     * 3. X-QPTreshold and X-QPHash HTTP Headers. The hash is a sha256 hmac of the treshold with the API-Key.
     * 4. QAFOO_PROFILER_TRESHOLD environment variable.
     *
     * start() automatically invokes a register shutdown handler that stops and
     * transmits the profiling data to the local daemon for further processing.
     *
     * @param string            $apiKey Application key can be found in "Settings" tab of Profiler UI
     * @param int               $sampleRate Sample rate in one 100th of a percent (100 = 1%). Defaults to every tenth request
     * @param array<string,int> $callIds Key-value pairs of functions to call-id for low-overhead sample mode.
     *
     * @return void
     */
    public static function start($apiKey, $sampleRate = 1000, array $callIds = array())
    {
        if (self::$started) {
            return;
        }

        if (strlen($apiKey) === 0) {
            return;
        }

        self::init(php_sapi_name() == "cli" ? self::TYPE_WORKER : self::TYPE_WEB, $apiKey);

        if (function_exists("xhprof_enable") == false) {
            return;
        }

        if (is_bool($sampleRate)) {
            $sampleRate = (int)$sampleRate * 10000;
        }

        self::$profiling = self::decideProfiling($sampleRate);

        if (self::$profiling == true) {
            xhprof_enable(); // full profiling mode
            return;
        }

        // careless hack to do this with a custom version, need to fork own 'xhprof' extension soon.
        if (version_compare(phpversion('xhprof'), '0.9.5') < 0) {
            return;
        }

        if (!$callIds && strpos($apiKey, '..') === false && file_exists('/etc/qafooprofiler/' . $apiKey . '.ini')) {
            $callIds = parse_ini_file('/etc/qafooprofiler/' . $apiKey . '.ini');
        }

        if ($callIds) {
            xhprof_enable(0, array('functions' => array_values($callIds)));
            self::$sampling = true;
            self::$callIds = $callIds;
        }
    }

    private static function decideProfiling($treshold)
    {
        if (isset($_GET["_qprofiler"]) && $_GET["_qprofiler"] === md5(self::$apiKey)) {
            return true;
        }

        if (isset($_SERVER["HTTP_X_QPTRESHOLD"]) && isset($_SERVER["HTTP_X_QPHASH"])) {
            if (hash_hmac("sha256", $_SERVER["HTTP_X_QPTRESHOLD"], self::$apiKey) === $_SERVER["HTTP_X_QPHASH"]) {
                $treshold = intval($_SERVER["HTTP_X_QPTRESHOLD"]);

                if (isset($_SERVER["HTTP_X_QPCORRELATIONID"])) {
                    self::$correlationId = strval($_SERVER["HTTP_X_QPCORRELATIONID"]);
                }
            }
        }
        if (isset($_SERVER["QAFOO_PROFILER_TRESHOLD"])) {
            $treshold = intval($_SERVER["QAFOO_PROFILER_TRESHOLD"]);
        }

        $rand = rand(1, 10000);

        return $rand <= $treshold;
    }

    /**
     * Ignore this transaction and don't collect profiling or performance measurements.
     *
     * @return void
     */
    public function ignoreTransaction()
    {
        if (self::$started && (self::$profiling || self::$sampling)) {
            self::$profiling = false;
            self::$sampling = false;

            xhprof_disable();
        }

        self::$started = false;
    }

    private static function init($type, $apiKey)
    {
        if (self::$shutdownRegistered == false) {
            register_shutdown_function(array("QafooLabs\\Profiler", "shutdown"));
            self::$shutdownRegistered = true;
        }

        if (self::$backend === null) {
            self::$backend = new Profiler\NetworkBackend();
        }

        self::$profiling = false;
        self::$sampling = false;
        self::$apiKey = $apiKey;
        self::$customTimers = array();
        self::$customTimerCount = 0;
        self::$operationName = null;
        self::$error = false;
        self::$operationType = $type;
        self::$started = microtime(true);
        self::$callIds = null;
    }

    /**
     * Return transaction hash for real user monitoring.
     *
     * @return string
     */
    public static function getTransactionHash()
    {
        return substr(sha1(self::$operationName), 0, 12);
    }

    /**
     * Return api hash used for real user monitoring.
     *
     * @return string
     */
    public static function getApiHash()
    {
        return sha1(self::$apiKey);
    }

    public static function setCorrelationId($id)
    {
        self::$correlationId = $id;
    }

    public static function setTransactionName($name)
    {
        self::$operationName = $name;
    }

    /**
     * Use {@link setTransactionName} instead.
     *
     * @deprecated
     */
    public static function setOperationName($name)
    {
        self::$operationName = $name;
    }

    /**
     * Start a custom timer for SQL execution with the give SQL query.
     *
     * Returns the timer id to be passed to {@link stopCustomTimer()}
     * for completing the timing process. Queries passed to this
     * method are anonymized using {@link SqlAnonymizer::anonymize()}.
     *
     * @param string $query
     * @return integer|bool
     */
    public static function startSqlCustomTimer($query)
    {
        return self::startCustomTimer('sql', Profiler\SqlAnonymizer::anonymize($query));
    }

    /**
     * Start a custom timer for the given group and using the given description.
     *
     * Data passed as description it not anonymized. It is your responsibility to
     * strip the data of any input that might cause private data to be sent to
     * Qafoo Profiler service.
     *
     * @param string $group
     * @param string $description
     * @return integer|bool
     */
    public static function startCustomTimer($group, $description)
    {
        if (self::$started == false || self::$profiling == false) {
            return false;
        }

        self::$customTimers[self::$customTimerCount] = array("s" => microtime(true), "id" => $description, "group" => $group);
        self::$customTimerCount++;

        return self::$customTimerCount - 1;
    }

    /**
     * Stop the custom timer with given id.
     *
     * @return bool
     */
    public static function stopCustomTimer($id)
    {
        if ($id === false || !isset(self::$customTimers[$id]) || isset(self::$customTimers[$id]["wt"])) {
            return false;
        }

        self::$customTimers[$id]["wt"] = intval(round((microtime(true) - self::$customTimers[$id]["s"]) * 1000000));
        unset(self::$customTimers[$id]["s"]);
        return true;
    }

    /**
     * Return all current custom timers.
     *
     * @return array
     */
    public static function getCustomTimers()
    {
        return self::$customTimers;
    }

    public static function isStarted()
    {
        return self::$started !== false;
    }

    public static function isProfiling()
    {
        return self::$profiling;
    }

    public static function stop()
    {
        if (self::$started == false) {
            return;
        }

        $data = null;
        $sampling = self::$sampling;

        if (self::$profiling || self::$sampling) {
            $data = xhprof_disable();
        }
        $duration = microtime(true) - self::$started;

        self::$started = false;
        self::$profiling = false;
        self::$sampling = false;

        if (!self::$operationName) {
            return;
        }

        if (self::$error && self::$operationType !== self::TYPE_DEV) {
            self::storeError(self::$operationName, self::$error);
            return;
        }

        if (self::$operationType === self::TYPE_DEV) {
            self::storeDevProfile(self::$operationName, $data, self::$customTimers);
            return;
        }

        if (!$sampling && $data) {
            self::storeProfile(self::$operationName, $data, self::$customTimers, self::$operationType);
        } else {
            $callData = array();

            if ($sampling) {
                // TODO: Can we force Xhprof extension to do this directly?
                $parsedData = array();

                foreach ($data as $parentChild => $childData) {
                    if ($parentChild === 'main()') {
                        continue;
                    }

                    list ($parent, $child) = explode('==>', $parentChild);

                    if (!isset($parsedData[$child])) {
                        $parsedData[$child] = array('wt' => 0, 'ct' => 0);
                    }
                    $parsedData[$child]['wt'] += $childData['wt'];
                    $parsedData[$child]['ct'] += $childData['ct'];
                }

                foreach (self::$callIds as $callId => $fn) {
                    if (isset($parsedData[$fn])) {
                        $callData["c$callId"] = $parsedData[$fn];
                    }
                }

                $duration = intval(round($data['main()']['wt'] / 1000));
            } else {
                $duration = intval(round($duration * 1000));
            }

            self::storeMeasurement(self::$operationName, $duration, self::$operationType, $callData);
        }
    }

    private static function storeError($operationName, $errorData)
    {
        self::storeThroughSocket(
            array_merge(
                array(
                    "op" => $operationName,
                    "error" => $errorData,
                    "apiKey" => self::$apiKey,
                    "cid" => (string)self::$correlationId
                )
            )
        );
    }

    private static function storeDevProfile($operationName, $data, $customTimers)
    {
        if (!isset($data["main()"]["wt"]) || !$data["main()"]["wt"]) {
            return;
        }

        self::$backend->storeDevProfile(array(
            "apiKey" => self::$apiKey,
            "op" => $operationName,
            "ot" => self::TYPE_DEV,
            "cid" => (string)self::$correlationId,
            "mem" => round(memory_get_peak_usage() / 1024),
            "data" => $data,
            "custom" => $customTimers,
            "server" => gethostname(),
        ));
    }

    private static function storeProfile($operationName, $data, $customTimers, $operationType)
    {
        if (!isset($data["main()"]["wt"]) || !$data["main()"]["wt"]) {
            return;
        }
        self::storeThroughSocket(array(
            "op" => $operationName,
            "data" => $data,
            "custom" => $customTimers,
            "apiKey" => self::$apiKey,
            "ot" => $operationType,
            "mem" => round(memory_get_peak_usage() / 1024),
            "cid" => (string)self::$correlationId,
            "s" => $sampling
        ));
    }

<<<<<<< HEAD
    private static function storeThroughSocket(array $dataToStore)
    {
        $old = error_reporting(0);
        $fp = stream_socket_client("unix:///tmp/qprofd.sock");
        error_reporting($old);

        if ($fp == false) {
            return;
        }

        $old = error_reporting(0);
        stream_set_timeout($fp, 0, 10000); // 10 milliseconds max
        fwrite($fp, json_encode($dataToStore));
        fclose($fp);
        error_reporting($old);

=======
        self::$backend->storeProfile(array(
            "op" => $operationName,
            "data" => $data,
            "custom" => $customTimers,
            "apiKey" => self::$apiKey,
            "ot" => $operationType,
            "mem" => round(memory_get_peak_usage() / 1024),
            "cid" => (string)self::$correlationId,
        ));
>>>>>>> 72e79eb1
    }

    private static function storeMeasurement($operationName, $duration, $operationType, array $callData)
    {
        self::$backend->storeMeasurement(array(
            "op" => $operationName,
            "ot" => $operationType,
            "wt" => $duration,
            "mem" => round(memory_get_peak_usage() / 1024),
            "apiKey" => self::$apiKey,
            "c" => $callData
        ));
    }

    /**
     * Use Request or Script information for the transaction name.
     *
     * @return void
     */
    public static function useRequestAsTransactionName()
    {
        self::setTransactionName(self::guessOperationName());
    }

    /**
     * Use {@link useRequestAsTransactionName()} instead.
     *
     * @deprecated
     */
    public static function guessOperationName()
    {
        if (php_sapi_name() === "cli") {
            return basename($_SERVER["argv"][0]);
        }

        $uri = strpos($_SERVER["REQUEST_URI"], "?")
            ? substr($_SERVER["REQUEST_URI"], 0, strpos($_SERVER["REQUEST_URI"], "?"))
            : $_SERVER["REQUEST_URI"];

        return $_SERVER["REQUEST_METHOD"] . " " . $uri;
    }

    public static function logFatal($message, $file, $line, $type = null)
    {
        if (self::$error) {
            return;
        }

        if ($type === null) {
            $type = E_USER_ERROR;
        }

        self::$error = array("message" => $message, "file" => $file, "line" => $line, "type" => $type);
    }

    public static function shutdown()
    {
        $lastError = error_get_last();

        if ($lastError && ($lastError["type"] === E_ERROR || $lastError["type"] === E_PARSE || $lastError["type"] === E_COMPILE_ERROR)) {
            self::logFatal($lastError["message"], $lastError["file"], $lastError["line"], $lastError["type"]);
        }

        if (function_exists("http_response_code") && http_response_code() >= 500) {
            self::logFatal("PHP request set error HTTP response code to '" . http_response_code() . "'.", "", 0, E_USER_ERROR);
        }

        self::stop();
    }
}<|MERGE_RESOLUTION|>--- conflicted
+++ resolved
@@ -432,7 +432,7 @@
 
     private static function storeError($operationName, $errorData)
     {
-        self::storeThroughSocket(
+        self::$backend->storeError(
             array_merge(
                 array(
                     "op" => $operationName,
@@ -467,36 +467,6 @@
         if (!isset($data["main()"]["wt"]) || !$data["main()"]["wt"]) {
             return;
         }
-        self::storeThroughSocket(array(
-            "op" => $operationName,
-            "data" => $data,
-            "custom" => $customTimers,
-            "apiKey" => self::$apiKey,
-            "ot" => $operationType,
-            "mem" => round(memory_get_peak_usage() / 1024),
-            "cid" => (string)self::$correlationId,
-            "s" => $sampling
-        ));
-    }
-
-<<<<<<< HEAD
-    private static function storeThroughSocket(array $dataToStore)
-    {
-        $old = error_reporting(0);
-        $fp = stream_socket_client("unix:///tmp/qprofd.sock");
-        error_reporting($old);
-
-        if ($fp == false) {
-            return;
-        }
-
-        $old = error_reporting(0);
-        stream_set_timeout($fp, 0, 10000); // 10 milliseconds max
-        fwrite($fp, json_encode($dataToStore));
-        fclose($fp);
-        error_reporting($old);
-
-=======
         self::$backend->storeProfile(array(
             "op" => $operationName,
             "data" => $data,
@@ -506,7 +476,6 @@
             "mem" => round(memory_get_peak_usage() / 1024),
             "cid" => (string)self::$correlationId,
         ));
->>>>>>> 72e79eb1
     }
 
     private static function storeMeasurement($operationName, $duration, $operationType, array $callData)
